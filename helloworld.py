print('Hello World')
<<<<<<< HEAD
print('An extra line')
=======
print('Second line')
>>>>>>> 63c703ed
<|MERGE_RESOLUTION|>--- conflicted
+++ resolved
@@ -1,6 +1,3 @@
 print('Hello World')
-<<<<<<< HEAD
 print('An extra line')
-=======
-print('Second line')
->>>>>>> 63c703ed
+print('Second line')